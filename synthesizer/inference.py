--- conflicted
+++ resolved
@@ -63,14 +63,9 @@
         """
         if self._low_mem:
             raise Exception("Cannot load the synthesizer permanently in low mem mode")
-<<<<<<< HEAD
         
         from synthesizer.tacotron2 import Tacotron2
         self._model = Tacotron2(str(self.checkpoint_fpath), hparams)
-=======
-        tf.compat.v1.reset_default_graph()
-        self._model = Tacotron2(self.checkpoint_fpath, hparams)
->>>>>>> 070a3c18
             
     def synthesize_spectrograms(self, texts: List[str],
                                 embeddings: Union[np.ndarray, List[np.ndarray]],
@@ -108,12 +103,8 @@
         import numba.cuda
     
         # Load the model and forward the inputs
-<<<<<<< HEAD
         model = Tacotron2(str(checkpoint_fpath), hparams)
-=======
-        tf.compat.v1.reset_default_graph()
-        model = Tacotron2(checkpoint_fpath, hparams)
->>>>>>> 070a3c18
+
         specs, alignments = model.my_synthesize(embeddings, texts)
         
         # Detach the outputs (not doing so will cause the process to hang)
